--- conflicted
+++ resolved
@@ -22,8 +22,4 @@
 
 ### Notes
 - Still in development, API likely to change as software matures
-<<<<<<< HEAD
-- Documentation available on [Read the Docs](https://ampworks.readthedocs.io/)
-=======
-- Documentation available on [Read the Docs](https://ampworks.readthedocs.io/)
->>>>>>> 28102438
+- Documentation available on [Read the Docs](https://ampworks.readthedocs.io/)